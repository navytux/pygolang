--- conflicted
+++ resolved
@@ -29,15 +29,10 @@
 from golang.gcompat import qq
 
 def main():
-<<<<<<< HEAD
-    sb = b("привет b")
-    su = u("привет u")
+    sb = b("привет αβγ b")
+    su = u("привет αβγ u")
     print("print(b):", sb)
     print("print(u):", su)
-=======
-    sb = b("привет αβγ b")
-    su = u("привет αβγ u")
->>>>>>> 91a434d5
     print("print(qq(b)):", qq(sb))
     print("print(qq(u)):", qq(su))
     print("print(repr(b)):", repr(sb))
