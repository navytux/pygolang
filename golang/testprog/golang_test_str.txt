--- conflicted
+++ resolved
@@ -1,12 +1,7 @@
-<<<<<<< HEAD
-print(b): привет b
-print(u): привет u
-print(qq(b)): "привет b"
-print(qq(u)): "привет u"
-print(repr(b)): b('привет b')
-print(repr(u)): u('привет u')
-print({b: u}): {b('привет b'): u('привет u')}
-=======
+print(b): привет αβγ b
+print(u): привет αβγ u
 print(qq(b)): "привет αβγ b"
 print(qq(u)): "привет αβγ u"
->>>>>>> 55d39d4d
+print(repr(b)): b('привет αβγ b')
+print(repr(u)): u('привет αβγ u')
+print({b: u}): {b('привет αβγ b'): u('привет αβγ u')}