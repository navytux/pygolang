--- conflicted
+++ resolved
@@ -1,9 +1,5 @@
 # -*- coding: utf-8 -*-
-<<<<<<< HEAD
-# Copyright (C) 2019-2022  Nexedi SA and Contributors.
-=======
 # Copyright (C) 2019-2023  Nexedi SA and Contributors.
->>>>>>> 55d39d4d
 #                          Kirill Smelkov <kirr@nexedi.com>
 #
 # This program is free software: you can Use, Study, Modify and Redistribute
